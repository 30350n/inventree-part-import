--- conflicted
+++ resolved
@@ -266,12 +266,8 @@
     if suppliers_config.is_file():
         suppliers_out = {}
         try:
-<<<<<<< HEAD
             with update_config_file(SUPPLIERS_CONFIG, allow_empty=True) as suppliers_config_data:
-=======
-            with update_config_file(SUPPLIERS_CONFIG) as suppliers_config_data:
                 previous_supplier = None
->>>>>>> 7237a3de
                 for id, supplier_config in suppliers_config_data.items():
                     if supplier_config is None:
                         supplier_config = {}
